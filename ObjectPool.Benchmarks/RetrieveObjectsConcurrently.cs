﻿// File name: RetrieveObjectsConcurrently.cs
//
// Author(s): Alessio Parma <alessio.parma@gmail.com>
//
// The MIT License (MIT)
//
// Copyright (c) 2013-2016 Alessio Parma <alessio.parma@gmail.com>
//
// Permission is hereby granted, free of charge, to any person obtaining a copy of this software and
// associated documentation files (the "Software"), to deal in the Software without restriction,
// including without limitation the rights to use, copy, modify, merge, publish, distribute,
// sublicense, and/or sell copies of the Software, and to permit persons to whom the Software is
// furnished to do so, subject to the following conditions:
//
// The above copyright notice and this permission notice shall be included in all copies or
// substantial portions of the Software.
//
// THE SOFTWARE IS PROVIDED "AS IS", WITHOUT WARRANTY OF ANY KIND, EXPRESS OR IMPLIED, INCLUDING BUT
// NOT LIMITED TO THE WARRANTIES OF MERCHANTABILITY, FITNESS FOR A PARTICULAR PURPOSE AND
// NONINFRINGEMENT. IN NO EVENT SHALL THE AUTHORS OR COPYRIGHT HOLDERS BE LIABLE FOR ANY CLAIM,
// DAMAGES OR OTHER LIABILITY, WHETHER IN AN ACTION OF CONTRACT, TORT OR OTHERWISE, ARISING FROM, OUT
// OF OR IN CONNECTION WITH THE SOFTWARE OR THE USE OR OTHER DEALINGS IN THE SOFTWARE.

using BenchmarkDotNet.Attributes;
<<<<<<< HEAD
using BenchmarkDotNet.Configs;
using BenchmarkDotNet.Diagnosers;
using BenchmarkDotNet.Exporters;
using BenchmarkDotNet.Exporters.Csv;
using BenchmarkDotNet.Jobs;
=======
>>>>>>> de589235
using System;
using System.Threading.Tasks;

namespace CodeProject.ObjectPool.Benchmarks
{
    [Config(typeof(Program.Config))]
    public class RetrieveObjectsConcurrently
    {
        private readonly ObjectPool<MyResource> _objectPool = new ObjectPool<MyResource>(9, 21, () => new MyResource { Value = DateTime.UtcNow.ToString() });
        private readonly ParameterizedObjectPool<int, MyResource> _paramObjectPool = new ParameterizedObjectPool<int, MyResource>(9, 21, x => new MyResource { Value = (DateTime.UtcNow + "#" + x) });
        private readonly Microsoft.Extensions.ObjectPool.ObjectPool<MyResource> _microsoftObjectPool = new Microsoft.Extensions.ObjectPool.DefaultObjectPoolProvider().Create<MyResource>(new MyResource.Policy());

<<<<<<< HEAD
        private class Config : ManualConfig
        {
            public Config()
            {
                Add(Job.LegacyJitX86.WithAffinity((IntPtr) 0x0003)); // Use only two cores.
                Add(CsvExporter.Default, HtmlExporter.Default, MarkdownExporter.GitHub, PlainExporter.Default, CsvMeasurementsExporter.Default, RPlotExporter.Default);
                Add(new MemoryDiagnoser());
                Add(EnvironmentAnalyser.Default);
            }
        }

=======
>>>>>>> de589235
        private sealed class MyResource : PooledObject
        {
            public string Value { get; set; }

            public sealed class Policy : Microsoft.Extensions.ObjectPool.IPooledObjectPolicy<MyResource>
            {
#pragma warning disable CC0022 // Should dispose object

                public MyResource Create() => new MyResource { Value = DateTime.UtcNow.ToString() };

#pragma warning restore CC0022 // Should dispose object

                public bool Return(MyResource obj) => true;
            }
        }

        [Params(10, 100, 1000)]
        public int Count { get; set; }

        [Benchmark]
        public ParallelLoopResult SimpleObjectPool() => Parallel.For(0, Count, _ =>
        {
            string str;
            using (var x = _objectPool.GetObject())
            {
                str = x.Value;
            }
        });

        [Benchmark]
        public ParallelLoopResult ParameterizedObjectPool() => Parallel.For(0, Count, _ =>
        {
            string str;
            using (var x = _paramObjectPool.GetObject(21))
            {
                str = x.Value;
            }
        });

        [Benchmark]
        public ParallelLoopResult MicrosoftObjectPool() => Parallel.For(0, Count, _ =>
        {
            MyResource res = null;
            string str;
            try
            {
                res = _microsoftObjectPool.Get();
                str = res.Value;
            }
            finally
            {
                if (res != null)
                {
                    _microsoftObjectPool.Return(res);
                }
            }
        });
    }
}<|MERGE_RESOLUTION|>--- conflicted
+++ resolved
@@ -22,14 +22,6 @@
 // OF OR IN CONNECTION WITH THE SOFTWARE OR THE USE OR OTHER DEALINGS IN THE SOFTWARE.
 
 using BenchmarkDotNet.Attributes;
-<<<<<<< HEAD
-using BenchmarkDotNet.Configs;
-using BenchmarkDotNet.Diagnosers;
-using BenchmarkDotNet.Exporters;
-using BenchmarkDotNet.Exporters.Csv;
-using BenchmarkDotNet.Jobs;
-=======
->>>>>>> de589235
 using System;
 using System.Threading.Tasks;
 
@@ -42,20 +34,6 @@
         private readonly ParameterizedObjectPool<int, MyResource> _paramObjectPool = new ParameterizedObjectPool<int, MyResource>(9, 21, x => new MyResource { Value = (DateTime.UtcNow + "#" + x) });
         private readonly Microsoft.Extensions.ObjectPool.ObjectPool<MyResource> _microsoftObjectPool = new Microsoft.Extensions.ObjectPool.DefaultObjectPoolProvider().Create<MyResource>(new MyResource.Policy());
 
-<<<<<<< HEAD
-        private class Config : ManualConfig
-        {
-            public Config()
-            {
-                Add(Job.LegacyJitX86.WithAffinity((IntPtr) 0x0003)); // Use only two cores.
-                Add(CsvExporter.Default, HtmlExporter.Default, MarkdownExporter.GitHub, PlainExporter.Default, CsvMeasurementsExporter.Default, RPlotExporter.Default);
-                Add(new MemoryDiagnoser());
-                Add(EnvironmentAnalyser.Default);
-            }
-        }
-
-=======
->>>>>>> de589235
         private sealed class MyResource : PooledObject
         {
             public string Value { get; set; }
