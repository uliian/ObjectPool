--- conflicted
+++ resolved
@@ -2,19 +2,11 @@
   "supports": {},
   "dependencies": {
     "Fody": "1.30.0-beta01",
-<<<<<<< HEAD
-    "Microsoft.NETCore.Portable.Compatibility": "1.0.1",
-    "NETStandard.Library": "1.6.1",
-    "Stamp.Fody": "1.2.5",
-    "System.Collections.Concurrent": "4.3.0",
-    "Thrower": "3.0.4"
-=======
     "Stamp.Fody": "1.2.5",
     "System.Collections.Concurrent": "4.3.0",
     "System.Diagnostics.Debug": "4.3.0",
     "System.Threading": "4.3.0",
     "Thrower": "4.0.4"
->>>>>>> de589235
   },
   "frameworks": {
     "netstandard1.1": {}
