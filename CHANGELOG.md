# Changelog for CodeProject.ObjectPool #

<<<<<<< HEAD
### v3.2.0 (2017-08-16)

* Added support for .NET Standard 2.0.

### v3.1.0 (2017-06-24)
=======
### v3.1.1 (2017-07-03) ###

* Object pool now supports an async eviction job (PR #6 by @uliian).
* Timed object pool is now backed by the new eviction system.
* Timed object pool is also available on .NET Standard 1.0 (PR #6 by @uliian).

### v3.1.0 (2017-06-24) ###
>>>>>>> 3f658e52

* Removed dependency on Thrower.
* Pooled objects can now specify a validation step (PR #4 by @uliian).
* Removed CannotResetStateException class, not needed with new validation step.

### v3.0.3 (2017-04-08)

* Added a timed object pool (issue #1).
* OnReleaseResources and OnResetState are now simple actions on PooledObject.

### v3.0.2 (2017-04-02)

* Moved core pool buffer into dedicated class: Core.PooledObjectBuffer. 

### v3.0.1 (2017-03-30)

* Breaking change - Pool does not handle minimum capacity anymore.
* Breaking change - Pooled object ID, state, handle have been moved to PooledObjectInfo property.
* Breaking change - Removed CreatedAt property from PooledMemoryStream and PooledStringBuilder.
* Breaking change - ID property on PooledMemoryStream and PooledStringBuilder is now an int instead of a GUID.
* Default maximum capacity is now 16.

### v2.2.4 (2017-03-05)

* Fixed a bug which could produce closed pooled memory streams.
* Converted the project to .NET Core format.

### v2.2.2 (2017-01-08)

* Updated Thrower to v4.0.6.
* Added unit tests for Portable and .NET Standard 1.1/1.3.

### v2.2.1 (2016-12-17)

* Updated Thrower to v4.
* Fixed some mistakes inside nuspec dependencies.

### v2.1.1 (2016-09-18)

* BREAKING CHANGE: Removed a feature added by mistake in v2.1.0.

### v2.1.0 (2016-09-18)

* Changed default min and max size for MemoryStreamPool: 4KB min, 512KB max.
* Changed default min and max size for StringBuilderPool: 4K char min, 512K char max.
* Created two ad-hoc interfaces for specialized pools.
* BREAKING CHANGE: Moved static properties which controlled specialized pool sizes to the new interfaces.
* Updated Thrower.
* ObjectPool did not respect minimum pool size bound. Now it does.
* When min or max capacity of specialized pools is changed, pool is cleared, if necessary.

### v2.0.5 (2016-08-23)

* Fixed wrong name in an exception string.
* Added Id and CreatedAt properties to PooledMemoryStream and PooledStringBuilder.

### v2.0.4 (2016-08-20)

* Fixes for new MemoryStream pool.

### v2.0.3 (2016-08-20)

* Added a MemoryStream pool in the "Specialized" namespace.

### v2.0.2 (2016-08-20)

* Added LibLog to .NET 4.x projects.
* Added a DLL compiled for .NET 3.5.
* Added a DLL compiled for .NET Standard 1.3.
* Performance have been improved by 30%.
* Added a StringBuilder pool in the "Specialized" namespace.

### v2.0.1 (2016-08-07)

* Library for .NET Standard 1.1.
* Updated NUnit to 3.x branch.<|MERGE_RESOLUTION|>--- conflicted
+++ resolved
@@ -1,20 +1,15 @@
 # Changelog for CodeProject.ObjectPool #
 
-<<<<<<< HEAD
 ### v3.2.0 (2017-08-16)
-
 * Added support for .NET Standard 2.0.
 
-### v3.1.0 (2017-06-24)
-=======
-### v3.1.1 (2017-07-03) ###
+### v3.1.1 (2017-07-03)
 
 * Object pool now supports an async eviction job (PR #6 by @uliian).
 * Timed object pool is now backed by the new eviction system.
 * Timed object pool is also available on .NET Standard 1.0 (PR #6 by @uliian).
 
-### v3.1.0 (2017-06-24) ###
->>>>>>> 3f658e52
+### v3.1.0 (2017-06-24)
 
 * Removed dependency on Thrower.
 * Pooled objects can now specify a validation step (PR #4 by @uliian).
